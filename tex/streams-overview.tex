--- conflicted
+++ resolved
@@ -1300,14 +1300,8 @@
 As a result, none of the numerous features detected in the Milky Way streams have been unambiguously associated with a perturbation mechanism.
 Here we discuss precision kinematics as a way forward, and illustrate how they could distinguish between two scenarios for an origin of a stream gap: a dissolved progenitor and a dark-matter subhalo impact.
 
-<<<<<<< HEAD
-Figure~\ref{fig:rv_signal} shows particle-spray models of a GD-1-like stream, with the gap at $\phi_1\approx-20^\circ$ being the site where its progenitor dissolved $350\,\unit{Myr}$ ago.
-Stream models in the first and second columns feature an additional gap at $\phi_1\approx-40^\circ$ due to a $5\times10^6\,\unit{\msun}$ dark-matter subhalo fly-by $495\,\unit{Myr}$ ago at an angle of $82^\circ$ and $45^\circ$, respectively.
-These configurations produce two gaps similar to each other in sky positions (top), and also similar to the observed GD-1 \citep[e.g.,][]{price-whelan:2018}, while the third column shows an unperturbed stream with a single gap.
-=======
 Figure~\ref{fig:rv_signal} shows particle-spray models of a GD-1-like stream, with the gap at $\phi_1\approx-20^\circ$ being the site where its progenitor dissolved $350\,\unit{Myr}$ ago, and the gap at $\phi_1\approx-40^\circ$ due to a $5\times10^6\,\unit{\msun}$ dark-matter subhalo fly-by $495\,\unit{Myr}$ ago.
 This configuration was chosen because it produces two gaps similar to each other in sky positions (top), and also similar to the observed GD-1 \citep[e.g.,][]{price-whelan:2018}.
->>>>>>> 0b5fea54
 The middle row shows radial velocities relative to the orbital trend, convolved with a measurement uncertainty of $0.1\,\unit{\kms}$, which is comparable to the intrinsic dispersion in coldest streams, and therefore a fundamental limit for resolving velocity structures in streams \citep{erkal}.
 Radial velocities along the progenitor-induced gap are similar to the orbital trend, with only slight and monotonic offsets, whereas the subhalo impact introduces non-monotonic features.
 Relative radial velocities in the bottom row are convolved with a measurement uncertainty of $2\,\unit{\kms}$, typical for current wide-field spectroscopy of distant halo stars \citep[e.g.,][]{li:, desi:, boss}.
