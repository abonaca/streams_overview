--- conflicted
+++ resolved
@@ -709,7 +709,11 @@
 
 
 \subsection{Chemistry}
-- orbits good for better membership
+- story of Monoceros, Anticenter Stream
+-> thought accreted, but chemistry showed in-situ, kicked out of the disk
+
+- chemistries even less available than radial velocities, need high-res, high snr spectra
+- w Gaia: orbits good for better target selection, highly efficient targeting
 -- S5 \citep{li:2022}
 -- new streamfinder paper
 
@@ -742,11 +746,10 @@
 
 %% The Appendices part is started with the command \appendix;
 %% appendix sections are then done as normal sections
-<<<<<<< HEAD
-%% \appendix
-
-%% \section{}
-%% \label{}
+\appendix
+
+\section{Fitting Orbits to Streams}
+\label{apx:stream-fit}
 
 % for appendix
 % Globular Cluster
@@ -761,12 +764,6 @@
 % Particle mass: 200 Msun per particle
 % Softening epsilon = 0.01 kpc
 % Energy errors are small, order 1e-5
-
-=======
-\appendix
-
-\section{Fitting Orbits to Streams}
-\label{apx:stream-fit}
 
 We fit orbits to the 87 streams in the catalog of stream stars from \citet{ibata:TODO}
 for demonstrative visualizations shown in this article.
@@ -830,7 +827,6 @@
 and $40~\kpc$ (spaced logarithmically) and take the optimized parameters from the run
 with the highest log-likelihood value.
 This process failed for TODO streams (TODO: stream names).
->>>>>>> 2f5e825e
 
 \bibliographystyle{model2-names-astronomy}
 \bibliography{refs, apw-refs}
